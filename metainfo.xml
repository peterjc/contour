<?xml version="1.0" encoding="UTF-8"?>

<component type="desktop">
  <id>org.contourterminal.Contour</id>
  <metadata_license>CC0-1.0</metadata_license>
  <project_license>Apache-2.0</project_license>
  <content_rating type="oars-1.0" />
  <name>Contour Terminal Emulator</name>
  <developer_name>Christian Parpart</developer_name>
  <url type="homepage">https://github.com/contour-terminal/contour/</url>
  <url type="bugtracker">https://github.com/contour-terminal/contour/issues</url>

  <launchable type="desktop-id">org.contourterminal.Contour.desktop</launchable>

  <supports>
    <control>pointing</control>
    <control>keyboard</control>
    <control>console</control>
  </supports>

  <provides>
    <binary>contour</binary>
    <mediatype>inode/directory</mediatype>
  </provides>

  <categories>
    <category>System</category>
  </categories>

  <summary>
    Contour is a modern and actually fast, modal, virtual terminal emulator, for everyday use
  </summary>

  <icon type="remote" width="256" height="256">https://raw.githubusercontent.com/contour-terminal/contour/4f565357720915402aca5ca63ca1fa812ed4741f/src/contour/res/images/contour-logo.png</icon>

  <description>
    <p>
      Contour is a modern and actually fast, modal, virtual terminal emulator,
      for everyday use. It is aiming for power users with a modern feature mindset.
    </p>
    <ul>
      <li>Available on all major platforms, Linux, macOS, FreeBSD, OpenBSD, Windows.</li>
      <li>GPU-accelerated rendering.</li>
      <li>Font ligatures support (such as in Fira Code).</li>
      <li>Unicode: Emoji support (-: 🌈 💝 😛 👪 - including ZWJ, VS15, VS16 emoji :-)</li>
      <li>Unicode: Grapheme cluster support</li>
      <li>Bold and italic fonts</li>
      <li>High-DPI support.</li>
      <li>Vertical Line Markers (quickly jump to markers in your history!)</li>
      <li>Vi-like input modes for improved selection and copy'n'paste experience and Vi-like scrolloff feature.</li>
      <li>Blurred behind transparent background when using Windows 10 or KDE window manager on Linux.</li>
      <li>Blurrable Background image support.</li>
      <li>Runtime configuration reload</li>
      <li>256-color and Truecolor support</li>
      <li>Key binding customization</li>
      <li>Color Schemes</li>
      <li>Profiles (grouped customization of: color scheme, login shell, and related behaviours)</li>
      <li>Synchronized rendering</li>
      <li>Text reflow (configurable via SM ? 2028 / RM ? 2028)</li>
      <li>Clickable hyperlinks via OSC 8</li>
      <li>Clipboard setting via OSC 52</li>
      <li>Sixel inline images</li>
      <li>Terminal page buffer capture VT extension</li>
      <li>Builtin Fira Code inspired progress bar support.</li>
      <li>Read-only mode, protecting against accidental user-input to the running application, such as Ctrl+C.</li>
      <li>VT320 Host-programmable and Indicator status line support.</li>
      <li>Size indicator on resize.</li>
      <li>and much more ...</li>
    </ul>
  </description>

  <screenshots>
    <screenshot type="default">
      <image>https://raw.githubusercontent.com/contour-terminal/contour/4f565357720915402aca5ca63ca1fa812ed4741f/docs/screenshots/contour-screenshots-0.1.0-pre2.png</image>
      <caption>Contour Terminal emulator being used to show some of its features</caption>
    </screenshot>
    <screenshot type="default">
      <image>https://raw.githubusercontent.com/contour-terminal/contour/4f565357720915402aca5ca63ca1fa812ed4741f/docs/screenshots/contour-notcurses-ncneofetch.png</image>
      <caption>Demonstrating (notcurses) neofetch tool on Fedora with a semi transparent image in the terminal</caption>
    </screenshot>
  </screenshots>

  <keywords>
    <keyword>CLI</keyword>
    <keyword>administration</keyword>
    <keyword>development</keyword>
    <keyword>programming</keyword>
    <keyword>shell</keyword>
    <keyword>terminal</keyword>
  </keywords>

  <releases>

    <!-- unreleased: TODO: Don't forget to add date attribute to it. -->
    <!--

    <release version="x.y.z" urgency="medium" type="development">
      <description>
        <ul>
          <li> ... </li>
        </ul>
      </description>
    </release>

    -->

    <release version="0.4.4" urgency="medium" type="development">
      <description>
        <ul>
          <li>macOS package is now Apple Silicon native</li>
          <li>Add CoreText font fallback implementation for macOS (#1533)</li>
          <li>Add Ubuntu-24.04 in github actions (#1460)</li>
          <li>Add 'early_exit_threshold' config option (#1460)</li>
          <li>Add AppImage package with Qt6 support (#586)</li>
          <li>Add ability to customize the indicator statusline through configuration (#687)</li>
          <li>Add generation of config file from internal state (#1282)</li>
          <li>Add SGRSAVE and SGRRESTORE VT sequences to save and restore SGR state (They intentionally conflict with XTPUSHSGR and XTPOPSGR)</li>
          <li>Add extended word selection feature (#1023)</li>
          <li>Add some more missing vi input motions, such as `y$`, `o$`, and many others as initiated by `y` and `o` (#1441)</li>
          <li>Add CPM fallback for the dependencies</li>
          <li>Add static build</li>
          <li>Add shell integration for bash shell.</li>
          <li>Add better bell sound (#1378)</li>
          <li>Add config entry to configure behaviour on exit from search mode</li>
          <li>Add handling of different input commands (#629)</li>
          <li>Add key bindings disabled indicator for status line (#783)</li>
          <li>Add support for highlighting matches of the currently selected text area (beyond double click)</li>
          <li>When switching to normal mode screen will stay in same position (#808)</li>
          <li>Add customizable per-input-mode default text/background coloring for indicator statusline (#1528)</li>
<<<<<<< HEAD
          <li>Add option PasteSelection to paste text as a shell input (#1549)</li>
=======
          <li>Add case-insensitive smart search (#1410)</li>
          <li>Add OpenBSD support</li>
>>>>>>> 483f27b1
          <li>Update of contour.desktop file (#1423)</li>
          <li>Changed configuration entry values for `font_locator` down to `native` and `mock` only (#1538).</li>
          <li>Do not export the `TERM` environment variable on Windows OS (when using ConPTY).</li>
          <li>Fixes line corruption after resize (#883)</li>
          <li>Fixes resize of trivial line (#916)</li>
          <li>Fixes copying of wrapped line</li>
          <li>Fixes deletion of spaces on resize </li>
          <li>Fixes forwarding of input while in normal mode (#1468)</li>
          <li>Fixes OSC-8 link id collision (#1499)</li>
          <li>Fixed overlap of glyphs for long codepoints (#1349)</li>
          <li>Fixed too verbose info during ssh session login (#1447)</li>
          <li>Fixes corruption of sixel image on high resolution (#1049)</li>
          <li>Fixes bad wording of OS/X to macOS (#1462)</li>
          <li>Fixes key bindings and search prompt collision (#1472)</li>
          <li>Fixes `CSI 8 ; (COLS) ; (ROWS) t` to resize the terminal with respect to High-DPI</li>
          <li>Fixes screen sampling with multiple monitors (#940)</li>
          <li>Fixes bell sound in spawned window in same process (#1515)</li>
          <li>Fixes status line crush (#1511)</li>
          <li>Fixes application window icon on (KDE) Wayland</li>
          <li>Improves handling of constant bell sound spawning</li>
          <li>Fixes yW (yank WORD) not working properly in normal mode (#1448)</li>
        </ul>
      </description>
    </release>

    <release version="0.4.3" urgency="medium" date="2024-02-04">
      <description>
        <ul>
          <li>Fixes dead lock bug on mouse selection.</li>
        </ul>
      </description>
    </release>

    <release version="0.4.2" urgency="medium" date="2024-02-03">
      <description>
        <ul>
          <li>Fixes Windows alt/control key modifiers (#1408).</li>
          <li>Fixes Windows built accidentally not including builtin-SSH support (#1427).</li>
          <li>Fixes some text run segmentation problems, e.g., not making use of some programming ligatures (#395).</li>
          <li>Fixes mouse scroll wheel events going into the wrong direction if `Alt` modifier was pressed at the same time (#394).</li>
          <li>Fixes `scripts/install-deps.sh` for openSuSE (Tumbleweed) to install the correct dependencies.</li>
          <li>Fixes missing dependencies for release .deb packages (#1397).</li>
          <li>Fixes legacy keyboard input protocol not reporting non-Alt modifier (#1411).</li>
          <li>Fixes thread safety issue on mouse move event handling (#1444).</li>
          <li>Digitally sign MacOS release binaries using a valid Apple ID.</li>
          <li>Add support for authenticating to SSH servers with a private key without a password and without requesting for one - also allow password retry (#1425).</li>
          <li>Default history limit is now 1000 lines rather than 0 lines.</li>
        </ul>
      </description>
    </release>

    <release version="0.4.1" urgency="medium" date="2023-12-31">
      <description>
        <ul>
          <li>Fixes fast scrolling when using trackpad (#1360)</li>
          <li>Fixes variable fonts loading</li>
          <li>Fixes Command modifier for input mappings, such as Command+C or Command+V on on MacOS (#1379).</li>
          <li>Fixes CSIu encoding of shift modifier produced characters (#1373).</li>
          <li>Fixes screen destruction on sibling cells when overwriting wide characters, such as Emoji, Kanji, etc.</li>
          <li>Changes VT sequence `DECSCUSR` (`CSI ? 0 SP q` and `CSI ? SP q`) to reset to user-configured cursor style (#1377).</li>
          <li>Remove `contour-latest` terminfo file. Please use `contour` terminfo instead.</li>
          <li>Adds `Command` as modifier to input mappings on MacOS to work along with `Meta` for convenience reasons (#1379).</li>
          <li>Adds config option `profiles.*.margins` to allow customizing the horizontal / vertical margins (#1384).</li>
          <li>Adds config option for colorscheme `default.bright_foreground` and `default.dimmed_foreground` to configure bright and dimmed default foreground text respectively (#1383).</li>
        </ul>
      </description>
    </release>

    <release version="0.4.0" urgency="medium" date="2023-12-19">
      <description>
        <ul>
          <li>Fixes GUI terminating on idle input in some conditions.</li>
          <li>Fixes search term rendering highlighting for search terms containing whitespaces (#966).</li>
          <li>Fixes rendering in cases of glyphs with inverted orientation (#1115).</li>
          <li>Fixes Emoji rendering being too small on macOS (#1215)</li>
          <li>Fixes config option `show_title_bar` (#1153)</li>
          <li>Fixes VT sequence DECSTBM and DECSLRM defaulting parameters (#1164).</li>
          <li>Fixes VT sequence DECFRA (#1189).</li>
          <li>Fixes VT sequence DECSCPP and DECCOLM (#1205).</li>
          <li>Fixes VT sequence DECALN to properly reset margins when statusline is shown</li>
          <li>Fixes VT sequence ED (CSI J) when statusline is shown.</li>
          <li>Fixes VT sequence SM ?1003 (Any Event mouse tracking) not reporting mouse move events.</li>
          <li>Fixes VT sequence XTWINOPS (`CSI 22 t` and `CSI 23 t`) to not assert and terminate the terminal but default to missing paramter `0` instead (#1369).</li>
          <li>Fixes VT sequences CUU/CUD/CUF/CUB to better respect margins (#1201)</li>
          <li>Fixes printing over 2nd cell of a wide character should delete wide character (#1268)</li>
          <li>Fixes URI re-encoding of local files in `OSC 8` (#1199)</li>
          <li>Fixes LCD subpixel rendering for overly wide US-ASCII glyphs (#1022)</li>
          <li>Fixes alive process when GUI is closed</li>
          <li>Fixes vi mode `f` action freeze on last line</li>
          <li>Fixes AltGr handling on Windows (#150)</li>
          <li>Fixes rarely happening bad access to GPU texture atlas (#1309)</li>
          <li>Fixes terminal session not being terminated when the process terminated, but the PTY handle was still open (e.g. by other processes).</li>
          <li>Fixes setting window class (`app_id`) on Wayland (#1336)</li>
          <li>Fixes screen margins not being shared across primary and alt screen, as it should be.</li>
          <li>Do not clear search term when entering search editor again.</li>
          <li>Clear search term when switch to insert vi mode (#1135)</li>
          <li>Delete dpi_scale entry in configuration (#1137)</li>
          <li>Removes the ability to inline colorschemes within a configuration profile. Colorschemes must now always be referenced by their name.</li>
          <li>Moves the vi-like cursor with the viewport when scrolling up/down.</li>
          <li>Adds normal mode motion `Ctrl+e` and `Ctrl+y` to vertically move the viewport.</li>
          <li>Adds the ability to chose a color scheme based on the operating systems's dark/light mode setting. This will change live whenever the OS's dark/light mode setting changes as well (#604).</li>
          <li>Adds VT sequence DECSSCLS (change scroll speed) and properly handle DECSCLM (enable slow scrolling mode) (#1204)</li>
          <li>Adds VT sequence parameter ?996 to DSR to request a report of current color scheme dark/light mode hint.</li>
          <li>Adds VT sequence `SM ?2031` and `RM ?2031` to enable/disable unsolicited DSR for color scheme updates by the user or OS.</li>
          <li>Adds support the extended `CSIu` keyboard protocol to better report key modifiers.</li>
          <li>Adds extended keyboard protocol support (CSI u) to better report key modifiers.</li>
          <li>Adds support vor horizontal mouse scrolling event reporting sequences.</li>
          <li>Adds percentage value to Indicator Statusline to indicate scroll offset in scrollback buffer.</li>
          <li>Adds inheritance of profiles in configuration file based on default profile (#1063).</li>
          <li>Adds config option `profiles.*.bell` to adjust BEL behavior (#1348) and fixes (#1162) and (#1163).</li>
          <li>Adds config option `profiles.*.frozen_dec_modes` to permanently enable/disable certain DEC modes.</li>
          <li>Adds config option `profiles.*.option_as_meta` to allow remapping Option key to Alt on MacOS.</li>
          <li>Adds config option `profiles.*.ssh` to allow connecting to an SSH server directly from Contour.</li>
          <li>Adds capital `A` and `I` keys to switch from normal mode back to insert mode, too.</li>
          <li>Adds size indicator window on resize (#1203).</li>
          <li>Adds config entry `profile.*.size_indicator_on_resize` to control size indicator on resize and makes resize indicator small.</li>
          <li>Adds OpenSelection action, and honor case in the configuration bindings</li>
          <li>Adds open resource (URL, local file) feature also to vi mode.</li>
          <li>Adds configurable window alerts on terminal bells.</li>
        </ul>
      </description>
    </release>

    <release version="0.3.12" urgency="medium" date="2023-05-29">
      <description>
        <ul>
          <li>Fixes terminfo `tsl` to how todays apps are using it (e.g. zsh) to simply set the window title.</li>
          <li>Fixes selecting a single character not working easily (#1066).</li>
          <li>Fixes cycling between different selection modes (by speed-clicking) not properly working.</li>
          <li>Fixes tcsh shell integration not working (#1074).</li>
          <li>Fixes `[count]w` ignoring the `[count]` parameter in modal mode.</li>
          <li>Fixes statusline being misplaced after resize when being in alt screen (#1091).</li>
          <li>Fixes hyperlinks with IDs (#1088)</li>
          <li>Fixes hyperlink highlight when screen has been scrolled (#1084)</li>
          <li>Fixes cursor shape changes when entering vi-like normal mode or visual mode.</li>
          <li>Improves mouse selection to be more natural extending into new grid cells.</li>
          <li>Modal mode: Improves how `[m` jumps from the current prompt to the next prompt above it.</li>
          <li>Adds `profiles.*.permissions.display_host_writable_statusline` to allow the user to intervene in `DECSSDT 2` VT sequence to show the host writable statusline.</li>
          <li>Adds config entry `input_method_editor` colorscheme key to allow customization of the IME (input method editor) region (#1058).</li>
          <li>Adds `gui.shader` log option for the output of shader configuration procedure (#715).</li>
          <li>Adds config entry `profiles.*.status_line.position` to change statusline position to be either bottom (default) or top.</li>
          <li>Adds config entry `profiles.*.status_line.sync_to_window_title` to synchronize the window title with the host writable statusline (if it was denied to be shown).</li>
          <li>Linux: Adds support for writing to utmp/wtmp.</li>
          <li>Extends `ViNormalMode` to toggle between insert and normal mode rather than just entering normal mode.</li>
          <li>Modal mode: Adds Return key to also move the cursor down (like vim).</li>
          <li>Model mode: Adds text object `im` and `am` to select the range between two line marks.</li>
          <li>Model mode: Adds handling of `Home` and `End` keys (#1098).</li>
        </ul>
      </description>
    </release>

    <release version="0.3.11" urgency="medium" date="2023-03-01">
      <description>
        <ul>
          <li>Fixes normal mode motion `J` and `K` that got accidentally unimplemented and make it also available to visual mode.</li>
          <li>Fixes use of config `bypass_mouse_protocol_modifier` that was ignored.</li>
          <li>Fixes abnormal termination on incomplete foreground/background color-pair specification.</li>
          <li>Fixes `SendChars` input acion to actually send the chars as-is to the standard input of the connected application.</li>
          <li>Fixes mouse selection to only be initiated if actually meant to, i.e. in alt screen mode only if bypass-modifier was pressed (#1017).</li>
          <li>Fixes mouse selection within scrolloff setting to not cause the viewport to jump anymore (#1019).</li>
          <li>Fixes rendering sixel image when status line is active (#1050).</li>
          <li>Adds normal mode motion `[[`, `]]`, `[]`, `][` mimmicking exactly what vim does.</li>
          <li>Adds normal mode motion `[m` and `]m` to jump line marks up/down.</li>
          <li>Adds normal mode motion `mm` to toggle the line mark at the current active cursor position.</li>
          <li>Adds normal mode motion `t{char}`, `T{char}`, `f{char}`, `F{char}`, `;`, `,` to move cursor in line till before/after or to given `{char}`.</li>
          <li>Adds config entry `vi_mode_highlight` to color palette to highlight current cursor's line when not in insert mode (aka. in Vi-mode).</li>
          <li>Adds shell integration for fish shell.</li>
          <li>Adds shell integration for tcsh shell.</li>
          <li>Improve performance of parsing UTF-8 text on ARM64 platfroms through the use SIMD instructions.</li>
          <li>Contour can now run on platforms not supporting hardware crypto extension for ARM64 nor AES-NI for x86-64. Hardware acceleration support can be configured to be included at compile time.</li>
          <li>Fixes scroll up when infinte history limit is set</li>
        </ul>
      </description>
    </release>

    <release version="0.3.10" urgency="medium" date="2023-01-22">
      <description>
        <ul>
          <li>Fixes `initial_working_directory` setting being ignored (#946).</li>
          <li>Fixes background image being accidentally inverted (Bug introduced in 0.3.3.204).</li>
          <li>Fixes crash in some corner cases of too small fonts (#949).</li>
          <li>Fixes linefeed not inheriting graphics attributes when scrolling up to create a new line (#945).</li>
          <li>Fixes normal mode's motion `[count]|` that was off by one.</li>
          <li>Fixes switching to normal mode sometimes placing the vi cursor wrong.</li>
          <li>Fixes vi-like normal mode's word motions `w`, `e`, and `b` to better emulate vim's behaviour.</li>
          <li>Fixes copying text to clipboard stripping TAB-character generated spaces (#982).</li>
          <li>Fixes `BEL`'s audio feedback not working on some platform by streamlineing the behaviour with a custom bell sound.</li>
          <li>Adds new config option `word_highlight_current` and `word_highlight_other` to better distinguish between double-click initiated word highlights and actual searches / selections.</li>
          <li>Adds trace mode to single-step through each VT sequence. New actions: `TraceEnter`, `TraceLeave`, `TraceStep`, `TraceBreakAtEmptyQueue` and new mode flag `Trace`.</li>
          <li>Adds implementation for `SO` and `SI` control codes.</li>
          <li>Adds ability to explicitly disable a font feature by prefixing the feature with a `-`, such as `-calt`, explicitly enabling via `+` prefix was added as well.</li>
          <li>Adds terminal capability `hs` and `es` to improve status-line feature detection via terminfo.</li>
          <li>Adds normal mode motion: `B`, `B`, `E`.</li>
          <li>Adds support for mouse in normal mode for selection and normal-mode's cursor placement.</li>
          <li>Changes terminfo entries `tsl`, `fsl` and `dsl` to make use of the host-writable statusline.</li>
          <li>Improvements to text objects in vi-like normal mode (`i)`, `a)`, `i>`, `a>`, `i]`, `a]`, `i}`, `a}`).</li>
          <li>Improvements to vi-like normal mode: yank-motions (`yw`, `y$`, etc).</li>
          <li>Improvements to vi-like normal mode: support nested matching pairs, such as `{`, `(` etc in text objects.</li>
          <li>Improvements to vi-like normal mode: Add `%` motion to jump to matching symbol pairs.</li>
          <li>Improvements to vi-like normal mode: Add `M` motion to jump to middle screen line (same column).</li>
          <li>Improvements to vi-like normal mode: Add `P` to paste the clipboard with newlines stripped.</li>
          <li>Improvements to vi-like normal mode: Add `SP` and `BS` to move left/right.</li>
        </ul>
      </description>
    </release>

    <release version="0.3.9" urgency="medium" date="2022-12-24">
      <description>
        <ul>
          <li>Fixes statusline clock to show the correct local time.</li>
          <li>Fixes running within OpenGL/ES context.</li>
          <li>Fixes failing startup due to `background_image.path` pointing to a non-existing file (#928).</li>
          <li>Fixes terminfo entries `Se`, and adds missing entries `Rmol`, `Sync` (#936).</li>
          <li>Fixes rendering glitches (reverting PR #918 until a better solution has been found).</li>
          <li>Fixes loading TTC (TrueType Collection) font files not honor which face to load within the collection (#939).</li>
          <li>Adds config entry `mouse.hide_while_typing` to specify mouse behavior while typing whether hide it or not.</li>
          <li>Adds config entry `indicator_statusline_inactive` colorscheme key to colorize the status line differently when the terminal is currently not in focus.</li>
        </ul>
      </description>
    </release>

    <release version="0.3.8" urgency="medium" date="2022-12-18">
      <description>
        <ul>
          <li>Fixes restoring the cursor visibility after leaving alternate screen when application wasn't restoring mode switches in reverse order.</li>
          <li>Fixes country flags rendering due to misleading grapheme cluster segmentation in corner cases.</li>
          <li>Fixes mouse reporting in primary screen when viewport has been scrolled into the scrollback area.</li>
          <li>Fixes VT sequence `DECSTR` (soft reset) to not move the cursor to home position.</li>
          <li>Fixes cursor movements for the vi-like cursor (normal mode).</li>
          <li>Fixes Alt+Backspace on macOS.</li>
          <li>Fixes default config entry `profiles.*.draw_bold_text_with_bright_colors` (it was renamed from `profiles.*.bold_is_bright`). Please rename this in your existing configuration if not done yet.</li>
          <li>Fixes sometimes rendering two cursors when statusline is shown.</li>
          <li>Fixes normal mode's page top (S-H)/ page bottom (S-L) cursor movements to respect scroll offset.</li>
          <li>Fixes VT sequences `RIS` and action `ClearHistoryAndReset` when statusline is shown.</li>
          <li>Fixes cursor going beyond the terminal screnn in vim mode, move right motion (#917).</li>
          <li>Fixes selection while statusline is shown. (#910)</li>
          <li>Improves hard-reset (`RIS`) to restore initial statusline state.</li>
          <li>Improves `$` motion in vi-like normal mode to point to the last non-empty grid cell in the current line instead of the right page margin.</li>
          <li>Vi Mode search can handle line wrapping and searchText larger than line length (#869) (#870).</li>
          <li>Adds ability to highlight same words on double click via `profile.*.highlight_word_and_matches_on_double_click`.</li>
          <li>Adds color scheme key `indicator_statusline.foreground` and `indicator_statusline.background` to customize indicator statusline colors.</li>
          <li>Adds clock to indicator status line.</li>
          <li>Adds current viewport position in scrollback buffer to indicator status line.</li>
          <li>Adds optional parameter `strip` to PasteClipboard configuration action to allow stripping newlines and normalizing whitespaces.</li>
          <li>EXPERIMENTAL: Adds VT extension to enable passive mouse tracking via `CSI ? 2029 h` / `CSI ? 2029 l`. Passive mouse tracking enables the application to get notified on mouse events while still allowing mouse selection.</li>
          <li>EXPERIMENTAL: Adds VT extension to enable text selection tracking via `CSI ? 2030 h` / `CSI ? 2030 l`.</li>
        </ul>
      </description>
    </release>

    <release version="0.3.7" urgency="medium" date="2022-11-01">
      <description>
        <ul>
          <li>Fixes display of non-insert mode (vi-like) cursor on monochrome lines.</li>
          <li>Fixes cursor movements on wide characters for the vi-like cursor.</li>
          <li>Fixes TERM value resolving in Flatpak environment when not escaping the sandbox.</li>
        </ul>
      </description>
    </release>

    <release version="0.3.6" urgency="medium" date="2022-10-30">
      <description>
        <ul>
          <li>Fixes ground-state infinite loop in corner case + refactor and tiny optimization.</li>
          <li>Fixes assertion in optimized bulk text processing.</li>
          <li>Fixes rare displacement of characters following a wide character (e.g. Emoji) in some cases.</li>
          <li>Fixes IME (input method editor) background rendering for wide characters (e.g. Kanji).</li>
          <li>Fixes `escape_sandbox` config option that wasn't set to `true` by default as documented.</li>
          <li>Improve throughput performance for scroll-up when custom vertical margins are in effect.</li>
          <li>Improve rendering performance slightly for so called trivial lines.</li>
          <li>Adds menu entry to Dolphin file manager to open Contour at current working directory.</li>
        </ul>
      </description>
    </release>

    <release version="0.3.5" urgency="medium" date="2022-10-21">
      <description>
        <ul>
          <li>Fixes a problem with oversized glyphs being wrongly cut off (#821).</li>
          <li>Fixes Sixel handling of non-standard aspect ratio (#827).</li>
          <li>Fixes Sixel mode, when updating the color palette with a new color, that color must also be used for subsequent paints.</li>
          <li>Fixes vertical cursor movement for Sixel graphics with only newlines (#822).</li>
          <li>Fixes Sixel rendering for images with aspect ratios other than 1:1.</li>
          <li>Fixes Sixel rendering for images that show below but should be rendered above text (#831).</li>
          <li>Fixes cursor highlight in VI mode</li>
          <li>Removes `images.sixel_cursor_conformance` config option.</li>
          <li>Adds VT sequence DECSCA, DECSEL, DECSED and DECSERA to support protected grid areas during erase operations (#29, #30, #31).</li>
          <li>Improve Input Method (IME) handling, visualizing preedit-text.</li>
          <li>Improve throughput performance of arbitrary complex Unicode.</li>
          <li>Update Unicode data to version 15.0.0 (release). See Announcing The Unicode® Standard, Version 15.0.0.</li>
        </ul>
      </description>
    </release>

    <release version="0.3.4" urgency="medium" date="2022-09-13">
      <description>
        <ul>
          <li>Fixes selection magically deselecting when indicator status line was shown and the top page line was selected.</li>
          <li>Fixes interpretation of VT sequence DECSDM to disable Sixel auto-scrolling, if enabled.</li>
          <li>Fixes visibility of the cursor in some situation when blending too much into the background color.</li>
          <li>Fixes dim/faint coloring to not affect background and default text coloring when feint SGR attribute is set (#786).</li>
          <li>Fixes SGR 9 (crossed out) and 53 (overline) to both look like underline.</li>
          <li>Fixes size of drawn sixel image if no size is given beforehand (#809).</li>
          <li>Fixes glyph rendering for some unexpectly oversized glyphs (#423).</li>
          <li>Adds `line#24` to terminfo file for backwards compatibility.</li>
          <li>Adds configuration key `live_config` to determine whether or not to reload running terminal instances on every config file change.</li>
          <li>Adds DEC-mode 2027 for enabling/discovering Unicode support as per draft specification (Terminal Unicode Core).</li>
          <li>Adds `CreateDebugDump` action to dump terminal state for debugging purposes.</li>
          <li>[Flatpak] Adds configuration key `profiles.*.escape_sandbox` to decide whether or not to escape the sandbox.</li>
          <li>[Packaging] Adding AppImage files to Github release page and CI artifacts and bump Ubuntu packages using Ubuntu 22.04 LTS</li>
          <li>[Linux] Changes context menu icon for "Run in Contour" action to be the Contour logo.</li>
          <li>Improve startup-time by not pre-rasterizing all printable US-ASCII codepoints at once.</li>
        </ul>
      </description>
    </release>

    <release version="0.3.3.204" date="2022-08-30" urgency="medium">
      <description>
        <ul>
          <li>Fixes a screen buffer manipulation bug that may happen on non-stylyzed but interactive command prompts (#787).</li>
          <li>Fixes viewport misalignment when in scrollback area white new lines are being added to the main page area.</li>
          <li>Fixes logging file toggle.</li>
          <li>Adds VT sequence `CSI 5m` (blink) and `CSI 6m` (rapid blink).</li>
          <li>Adds vim-like `scrolloff` feature to normal mode cursor movements to ensure a line padding when scrolling up/down.</li>
          <li>Adds vim-like incremental search functionality with realtime highlighting and cycling through the matches.</li>
          <li>Adds ability to initiate search via configuration action `SearchReverse` in input mappings.</li>
          <li>Adds ability to cancel highlighted search terms via configuration action `NoSearchHighlight` in input mappings.</li>
          <li>Adds input mapping mode `Search` to conditionally enable input mapping when a search term is present.</li>
          <li>Adds support for HSL colorspace in Sixel images.</li>
          <li>Adds configuration key `colorscheme.*.search_highlight` for coloring search matches.</li>
          <li>Adds configuration key `colorscheme.*.search_highlight_focused` for coloring the active search match, containing the cursor.</li>
          <li>Adds alpha value to `colorscheme.*.vi_mode_highlight` color configuration.</li>
          <li>Adds VT sequence for ANSI mode NLM (NewLine Mode).</li>
          <li>Always show indicator status line when ANSI mode KAM is enabled (which can be toggled via action `ToggleInputProtection`).</li>
          <li>Always show indicator status line when in non-insert mode.</li>
          <li>[Linux] Changes the .desktop file name and icon file name to conform to the flatpak recommendations.</li>
          <li>[Linux] Provide an AppStream XML file.</li>
          <li>[Linux] Drop KDE/KWin dependency on the binary by implementing enabling blur-behind background manually.</li>
          <li>[Linux] Adds support for blur-behind window on GNOME shell.</li>
          <li>[Flatpak] Also pass stdout-fastpipe (`3`) to shell.</li>
          <li>[Flatpak] Do not set controlling terminal in order to allow TTY abilities like Ctrl+C. This seems to be a known bug in flatpak.</li>
          <li>[Flatpak] Exposes TERMINFO environment variable pointing to a valid path containing the contour terminfo file.</li>
          <li>Changes behavior of PTY (and shell process) creation until only when a PTY is required by the terminal emulator during instanciation, possibly avoiding problems with xdotool running too early.</li>
          <li>Internal: Y-axis inverted to match GUI coordinate systems where (0, 0) is top left rather than bottom left.</li>
        </ul>
      </description>
    </release>

    <release version="0.3.2.202" date="2022-07-07" urgency="medium">
      <description>
        <ul>
          <li>Fixes writing to a non-empty line sometimes destroying the contents of that line (#702).</li>
          <li>Fixes underline decoration for wide character cells.</li>
          <li>Fixes SGR 8 (Conceal/Hidden) attribute doesn't work as expected (#699).</li>
          <li>Fixes Synchronized Updates (`SM/RM ? 2026`) sometimes lagging behind in rendering.</li>
          <li>Fixes SGR and text breakage when altering charsets via `ESC ( 0` VT sequence (#661).</li>
          <li>Fixes SEGV when closing the terminal via GUI close button.</li>
          <li>Fixes scrolling in alt-screen.</li>
          <li>Fixes VT sequence for setting indexed color from palette.</li>
          <li>Fixes some config false positives error messages.</li>
          <li>Fixes command line arguments parser handling of `--` for switching to verbatim mode (#670).</li>
          <li>Fixes rendering of U+E0B2  in pixel-perfect box drawing mode (#707).</li>
          <li>Fixes rendering of cursor sometimes being almost invisible when foreground and background colors are similar/equal (#691).</li>
          <li>Fixes line based selection sometimes not selecting the full line when wrapped over multiple lines.</li>
          <li>Fixes warning message on terminal's console output when enabling blurred background images.</li>
          <li>Fixes Win32 command output: Attaches to parent console if present, so typing `contour help` in a terminal actually shows something.</li>
          <li>Changes `XTSMGRAPHICS` to match implementation of xterm *exactly* when querying sixel image limits, to be capped at terminal viewport dimensions (#656).</li>
          <li>Changes CLI syntax for `contour parser-table` to `contour generate parser-table`.</li>
          <li>Implements UTF-8 encoded mouse transport (`CSI ? 1005 h`)</li>
          <li>Modal mode: Improved vi-like input modes.</li>
          <li>Modal mode: Fixed the text cursor not being visible during selection.</li>
          <li>Modal mode: Don't leak but actually support cursor keys up/down/left/right/page-up/page-down.</li>
          <li>Modal mode: Added `vip`, `vap` (and `yip` / `yap`) motions.</li>
          <li>Modal mode: Adds `^` motion.</li>
          <li>Modal mode: When being in normal mode, pressing `a` also puts you back to insert mode.</li>
          <li>Modal mode: Properly show cursor if it was hidden in insert mode and restore visibility &amp; shape when going back to insert mode.</li>
          <li>Modal mode: Shift+K and Shift+J don't just move the cursor up/down but also move the terminal's viewport respectively (inspired by tmux).</li>
          <li>Modal mode: Shift+H and Shift+L to move cursor to the current viewport's page top/bottom (inspired by tmux).</li>
          <li>Modal mode: and more...</li>
          <li>Adds new config option `profile.*.vi_mode_highlight_timeout` and `colorscheme.*.vi_mode_highlight` and adds cell highlighting on yank (#669).</li>
          <li>Adds support for running on ARMv8 platform with crypto extensions (#611).</li>
          <li>Adds back support OpenGL ES (3.1).</li>
          <li>Adds E3 capability, so `clear` now defaults to clearing screen and scrollback (#693).</li>
          <li>Adds specialized PTY implementation for Linux operating system utilizing OS-specific kernel APIs.</li>
          <li>Adds basic support for Indicator status line and their VT sequences `DECSASD` and `DECSSDT`, and `DECRQSS` has been adapted (#687).</li>
          <li>Adds configuration option `profiles.*.status_line.display` to be either `none` or `indicator` to reflect the initial state of the status line (more customizability of the Indicator status-line will come in future releases).</li>
          <li>Adds new action `ToggleInputProtection` to protect terminal application against accidental input (#697).</li>
          <li>Adds configuration options `logging.enabled` as well as `logging.file`.</li>
          <li>Adds VT sequences `XTPUSHCOLORS`, `XTPOPCOLORS`, `XTREPORTCOLORS` (#714).</li>
          <li>Adds CLI syntax `contour info vt` to print list of supported VT sequences (#730).</li>
          <li>Adds VT sequence `DECPS` (#237).</li>
          <li>Adds new config option `colorscheme.selection.foreground_alpha` and `colorscheme.selection.background_alpha` to enable somewhat more eye-candy visual looks on text selection.</li>
          <li>Extends config option `colorscheme.selection.foreground` and `colorscheme.selection.background` to also accept `CellForeground` and `CellBackground` as value.</li>
        </ul>
      </description>
    </release>

    <release version="0.3.1.200" date="2022-05-01" urgency="medium">
      <description>
        <ul>
          <li>Adds Vi-like input modes for improved selection and copy'n'paste experience.</li>
          <li>Adds contour executable to search path for spawned shell process on macOS and Windows.</li>
          <li>Adds customizability to dim colors (#664).</li>
          <li>Adds the profile configuration option: `draw_bold_text_with_bright_colors`.</li>
          <li>Fixes `CSI K` accidentally removing line flags, e.g. line marks (#658).</li>
          <li>Fixes wrong-spacing rendering bug on some lines.</li>
          <li>Fixes assertion on font resize when a (Sixel) image is currently being rendered (#642).</li>
          <li>Fixes assertion on too quick shell terminations (#647).</li>
          <li>Fixes fallback shell execution on UNIX-like systems when the reuqested shell cannot be spawned (#647).</li>
          <li>Fixes selection being wrongly rendered when viewport is scrolled (#641).</li>
          <li>Fixes full-line selection not properly injecting linefeeds between the lines.</li>
          <li>Changes behaviour of full-line selection to include a trailing linefeed for the last line (#641).</li>
          <li>Changes behaviour of bold text to by rendered using normal colors by default (was forced to bright before, and is now configurable via `draw_bold_text_with_bright_colors`).</li>
        </ul>
      </description>
    </release>

    <release version="0.3.0.198" date="2022-04-18" urgency="medium">
      <description>
        <p>
          TLDR; Many thanks to all for the great support and feedback. This release
          marks a huge milestone for me especially with regards to VT backend performance(!),
          improved rendering architecture, and a more complete list of pixel perfect box drawings.
        </p>

        <ul>
          <li>Fixes installation from `.deb` (missing terminfo dependency)</li>
          <li>Fixes PTY write race condition.</li>
          <li>Fixes VT sequence `DECFI`.</li>
          <li>Fixes VT sequence `ICH` (#559).</li>
          <li>Fixes VT sequence `OSC 4`'s response.</li>
          <li>Fixes VT sequence `OESC 4` to also support setting color via `#RRGGBB`.</li>
          <li>Fixes VT sequence extension: capture buffer (#493).</li>
          <li>Fixes `DECRC` with respect to `DECSTBM` enabled and `DECOM` being inverted interpreted.</li>
          <li>Fixes `XTGETTCAP` (#582).</li>
          <li>Fixes `SU` in combination with `DECLRM` (#593).</li>
          <li>Fixes an assertion in text renderer.</li>
          <li>Fixes wrongly advertising DEC locator mode (it is not supported).</li>
          <li>Improved VT backend performance (#342).</li>
          <li>Improved text selection behaviour.</li>
          <li>Improved detection of runtime DPI changes for KDE (Plasma) desktop environment.</li>
          <li>Improves Window manipulation VT sequence for saving/restoring window title (`CSI 22 ; Ps t`, `CSI 23 ; Ps t`)</li>
          <li>Adds pixel-perfect box-drawing for U+EE00 .. U+EE05 for progress bar glyphs as first introduced by Fira Code (#521).</li>
          <li>Adds pixel-perfect box-drawing for U+E0B0, U+E0B2, U+E0BA (Triangle Powerline glyphs).</li>
          <li>Adds preliminary implementation of `DA3` VT sequence.</li>
          <li>Adds new configuration option `mouse_block_selection_modifier`.</li>
          <li>Adds new configuration option `profiles.*.copy_last_mark_range_offset` (default `0`) to adjust where to start looking upwards for the `CopyPreviousMarkRange` action. This is useful for multi-line prompts.</li>
          <li>Adds new configuration option `platform_plugin`.</li>
          <li>Adds new configuration option `renderer.backend` for explicitly setting renderer to one of: `OpenGL`, `software`, `default`.</li>
          <li>Adds new configuration option `renderer.tile_hashtable_slots` to configure texture atlas hashtable capacity.</li>
          <li>Adds new configuration option `renderer.tile_cache_count` to configure texture atlas cache capacity.</li>
          <li>Adds new configuration option `renderer.tile_direct_mapping` to enable/disalbe texture atlas direct mapping.</li>
          <li>Adds new colorscheme setting `background_image.path` and `background_image.opacity` to optionally render a terminal background image.</li>
          <li>Adds stdout-fastpipe support on new shell file descriptor `3` and exposing availability via environment variable `STDOUT_FASTPIPE` (with value `3`). When writing to this file descriptor rather than to stdout (file descriptor `1`), the full performance of Contour can be explored.</li>
          <li>Adds new configuration option `pty_buffer_size` for tweaking the new size in bytes for the PTY buffer objects.</li>
          <li>Adds `mock` font locator (mostly interesting for advanced use for CI testing).</li>
          <li>Adds VT sequence `SM ? 8452 h` / `RM ? 8452 l` for enabling/disabling sixel cursor placement conformance (xterm extension).</li>
          <li>Adds SGR-Pixels support, VT sequence `SM ? 1016 h` / `RM ? 1016 l` (#574).</li>
          <li>Adds VT sequence DECCARA, Change Attributes in Rectangular Area, with the extension that it applies to *all* SGR attributes. (#15).</li>
        </ul>
      </description>
    </release>

    <release version="0.2.3.183" date="2022-01-09" urgency="medium">
      <description>
        <p>
          Important: It is recommended to also use the latest `contour` termcap file if you are already using one
          from a previous release.
        </p>

        <ul>
          <li>Fixes Sixel image rendering when scrolling is needed and ANSI cursor is not on left margin.</li>
          <li>Fixes Qt-related CLI options that that were largely ignored.</li>
          <li>Fixes crash caused by VT sequence PM and SOS (#513).</li>
          <li>Fixes parsing VT sequence RGB color parsing for cell decoratioins (e.g. underline).</li>
          <li>Fixes double-underline to not look like a very thick line on small font sizes.</li>
          <li>Applies antialiasing to curly underline.</li>
          <li>Changes `contour` exit code to reflect the shell's exit code of the last closed window.</li>
          <li>Improves text cursor rendering and extends cursor configuration accordingly (#526).</li>
          <li>Improves visual appearance of dotted underline SGR.</li>
          <li>Adds CLI option `terminal early-exit-threshold SECS` (defaulting to 6) to only report and wait if the process did exit below this threshold seconds.</li>
          <li>Adds CLI option `terminal dump-state-at-exit` to auto-dump internal state at exit.</li>
          <li>Adds support for CoreText for matching font descriptions and font fallback (#479).</li>
          <li>Adds support for font feature settings. This is currently only implemented for `openshaper`, not yet for `dwrite` (#520).</li>
          <li>Adds pixel-perfect box-drawing for U+E0B4, U+E0B6, U+E0BC, U+E0BE (some Powerline extended codepoints).</li>
        </ul>
      </description>
    </release>

    <release version="0.2.2.175" date="2021-11-19" urgency="medium">
      <description>
        <ul>
          <li>Fixes input mapping containing `Control` modifier.</li>
          <li>Fixes input mapping mode `Select` being ignored.</li>
          <li>Fixes Modifier+Enter input mapping not being catched.</li>
          <li>Fixes slant detection for DirectWrite.</li>
          <li>Changes `DECCOLM` to only switch back to 80 when it was 132 before.</li>
          <li>Adds new config option `spawn_new_process` to define new terminal window behavior.</li>
          <li>Adds action `CancelSelection` to allow actively canceling selection via input mappings.</li>
          <li>Adds key bindings to default configuration to allow simply pressing Ctrl+C/Ctrl+V (without Shift modifier) when an active selection is present.</li>
          <li>Adds process current working directory on macOS.</li>
          <li>Adds `contour license` CLI command to show project license but also an overview of all dependencies.</li>
          <li>Adds a proper CLI to `bench-headless`. Building the headless benchmark tool is not shipped by default.</li>
        </ul>
      </description>
    </release>

    <release version="0.2.1.174" date="2021-11-14" urgency="medium">
      <description>
        <ul>
          <li>Reverts change from 0.2.0: "Changes behaviour when receiving `U+FE0E` (VS15) to not enforce the width of 1 but leave it as is (usually 2). This seems to match what the web browser is doing, too."</li>
          <li>Adds support for loading terminal color schemes from an exernal file, such as `~/.config/contour/colorschemes/onedark.yml` for the scheme `onedark` (file file format is simply a sub-tree of how colors can be specified inline).</li>
          <li>Adds some more tmux-extension entries to the terminfo database that are supported by contour (`Ss`, `Se`, `Cs`, `Smol`, `Smulx`, `Setulc`).</li>
          <li>Adds `Sync` capability entry to terminfo file.</li>
          <li>Adds many more pixel-perfect graphical characters: `23A1`..`23A6`, `2580`..`2590`, `2594`..`259F`, `1FB00`..`1FB3B`, `1FB3C`..`1FBAF`, `1FBF0`..`1FBF9`.</li>
          <li>Adds support for building with embedded FreeType and HarfBuzz (experimental, disabled by default).</li>
          <li>Adds a shell early-exit-guard to not instantly close the terminal window but print a message instead and wait for any key press in order to close.</li>
          <li>Adds missing config option `read_buffer_size` to default `contour.yml`.</li>
          <li>Adds new config option `reflow_on_resize` to mandate whether or not text reflow is enabled on primary screen. If this option is false, it cannot be enabled programmatically either.</li>
          <li>Adds new config option `on_mouse_select` to decide what action to pick when text has been selected (copy to clipboard or copy to selection-clipboard, or do nothing)</li>
          <li>Unicode data updated to version 14.0 (release). See Announcing The Unicode® Standard, Version 14.0.</li>
          <li>Do not force OpenGL ES on Linux anymore.</li>
          <li>Changes default (Sixel) image size limits to the primary screen's pixel dimensions (#408).</li>
          <li>Changes font locator engine default on Windows to DirectWrite (#452).</li>
          <li>Changes tcap-query feature from experimental to always enabled (not configurable anymore).</li>
          <li>Automatically detect if `contour` or `contour-latest` terminfo entries are present use that as default.</li>
          <li>Fixes VT sequences that cause a cursor restore to sometimes crash.</li>
          <li>Fixes terminfo installation path on macOS and tries to auto-set `TERMINFO_DIRS` to it on startup (#443).</li>
          <li>Fixes terminfo entry `pairs`.</li>
          <li>Fixes SGR 24 to remove any kind of underline (#451).</li>
          <li>Fixes font fallback for `open_shaper` where in rare cases the text was not rendered at all.</li>
          <li>Fixes CPU load going up on mouse move inside terminal window (#407).</li>
          <li>Fixes terminfo entries accidentally double-escaping `\E` to `\\E` (#399).</li>
          <li>Fixes RGB color parsing via ':2::Pr:Pg:Pb' syntax and also adapt setrgbf &amp; setrgbb accordingly.</li>
          <li>Fixes SEGV with overflowing (Sixel) images (#409).</li>
          <li>Fixes XTSMGRAPHICS for invalid SetValue actions and setting Sixel image size limits (#422).</li>
          <li>Fixes internal pixel width/height tracking in VT screen, which did affect sizes of rendered Sixel images (#408).</li>
          <li>Fixes configuring a custom shell on macOS (#425).</li>
          <li>Fixes off-by-one bug in builtin box drawing (#424).</li>
          <li>Fixes assertion in text renderer with regards to colored glyphs.</li>
          <li>Fixes Sixel background select to support transparency (#450).</li>
          <li>Fixes session resuming on KDE desktop envionment which is respawing all Contour instances upon re-login but failed due to invalid command line parameters (#461).</li>
          <li>Fixes Meta+Key keyboard inputs being ignored.</li>
          <li>Changes DECSDM such that it works like a real VT340; also xterm, as of version 369, changed that recently (#287).</li>
          <li>Adds context menu support for KDE.</li>
        </ul>
      </description>
    </release>

    <release version="0.2.0.173" date="2021-08-17" urgency="medium">
      <description>
        <ul>
          <li>Improved performance (optimized render loop, optimized grapheme cluster segmentation algorithm)</li>
          <li>Improves selection to better automatically deselect on selected area corruption.</li>
          <li>Fixes `ioctl(..., TIOCGWINSZ, ...)` pixel values that were only set during resize but not initially.</li>
          <li>Fixes mouse in VIM+Vimspector to also change the document position when moving the mouse.</li>
          <li>Fixes SGR decorations to use designated underline thickness and underline position.</li>
          <li>Fixes font glyph render in some corner cases where the rendered glyph did result in rectangle garbage on the screen.</li>
          <li>Fixes copying the selection containing trailing whitespaces.</li>
          <li>Fixes hard-reset with regards to default tab width.</li>
          <li>Fixes VT sequence `DECRQPSR` for `DECTABSR`.</li>
          <li>Fixes keyboard keys for `F1`..`F4` when pressed with and without modifiers.</li>
          <li>Fixes OSC 8 hyperlink rendering when scrolled.</li>
          <li>Fixes SGR 1 (bold) wrongly applied on indexed background colors.</li>
          <li>Fixes text shaping sometimes showing missing glyphs instead of the actual glyphs (by changing the last-resort font fallback mechanism to chape each cluster individually with its own font fallback).</li>
          <li>Preserve active profile when reloading config, and forces redraw after config reload.</li>
          <li>Changes config entry `profile.*.font_size` to `profile.*.font.size`.</li>
          <li>Changes config entries `scrollbar.*` to `profile.*.scrollbar.*`.</li>
          <li>Changes behavior of live configuration reload, which is not default anymore and must be explicitly enabled via CLI parameter `--live-config`.</li>
          <li>Changes behaviour when receiving `U+FE0E` (VS15) to not enforce the width of 1 but leave it as is (usually 2). This seems to match what the web browser is doing, too.</li>
          <li>Changes the CLI command line interface syntax.</li>
          <li>Removes `tab_width` configuration. Tab width cannot be configured anymore but remaints by default at 8.</li>
          <li>Adds basic automatically created archive for Arch Linux to the CI build artifacts page and release page.</li>
          <li>Adds support for bypassing the mouse protocol via Shift-click (configurable via `bypass_mouse_protocol_modifier`)</li>
          <li>Adds improved debug logging. via CLI flag `-d` (`--enable-debug`) to accept a comma seperated list of tags to enable logging for. Appending a `*` at the end of a debug tag will enable all debug tags that match prefix its prefix.  The list of available debuglog tags can be found via CLI flag `-D` (`--list-debug-tags`).</li>
          <li>Adds support for different font render modes: `lcd`, `light`, `gray`, `monochrome` in `profiles.NAME.font.render_mode` (default: `lcd`).</li>
          <li>Adds support for different text render engines: `OpenShaper`, `DirectWrite` and `CoreText` for upcoming native platform support on Windows (and later macOS).</li>
          <li>Adds support for different font location engines: `fontconfig` (others will follow).</li>
          <li>Adds experimental text reflow.</li>
          <li>Adds OpenFileManager action to configuration.</li>
          <li>Adds terminal identification environment variables `TERMINAL_NAME`, `TERMINAL_VERSION_TRIPLE` and `TERMINAL_VERSION_STRING`.</li>
          <li>Adds config option `mode` to input modifiers for additionally filtering based on modes (alt screen, app cursor/keypad, text selection modes, ...).</li>
          <li>Adds config option `profile.*.terminal_id: STR` to set the terminal identification to one of VT100, VT220, VT340, etc.</li>
          <li>Adds config option `profile.*.maximized: BOOL` to indicate maximized state during profile activation.</li>
          <li>Adds config option `profile.*.fullscreen: BOOL` to indicate fullscreen state during profile activation.</li>
          <li>Adds config option `profile.*.font.strict_spacing: BOOL` to indicate that only monospace fonts may be used.</li>
          <li>Adds config option `profile.*.font.TYPE.weight: WEIGHT` and `profile.*.fonts.TYPE.slant: SLANT` options (optional) along with `profile.*.fonts.TYPE.family: STRING`.</li>
          <li>Adds config option `profile.*.font.TYPE.weight: WEIGHT` and `profile.*.fonts.TYPE.slant: SLANT` options (optional) along with `profile.*.fonts.TYPE.family: STRING`.</li>
          <li>Adds config option `profile.*.font.dpi_scale: FLOAT` to apply some additional DPI scaling on fonts.</li>
          <li>Adds config option `profile.*.font.builtin_box_drawing: BOOL` to use pixel-perfect builtin box drawing instead of font provided box drawing characters.</li>
          <li>Adds config option `profile.*.refresh_rate: FLOAT` to configure how often the terminal screen will be rendered at most when currently under heavy screen changes. A value of `"auto"` will use the currently connected monitor's refresh rate.</li>
          <li>Adds configuration's action `ToggleAllKeyMaps` to enable/disable intercepting and interpreting keybinds. The one that did toggle it will not be disabled.</li>
          <li>Adds configuration's action `ClearHistoryAndReset` to clear the history, and resetting the terminal.</li>
          <li>Adds VT sequence for enabling/disabling debug logging. `CSI ? 46 h` and `CSI ? 46 l` and CLI option `-d`.</li>
          <li>Adds VT sequence for querying/setting current font `OSC 50 ; ? ST` and `OSC 50 ; Font ST` (and `OSC 60 Ps Ps Ps Ps Ps ST` for a more fine grained font query/setting control).</li>
          <li>Adds VT sequence `CSI 18 t` and `CSI 19 t` for getting screen character size. Responds with `CSI 8 ; $columns ; $rows t` and  `CSI 9 ; $columns ; $rows t` respectively.</li>
          <li>Adds VT sequence to capture the current screen buffer `CSI > LineMode ; StartLine ; LineCount t` giving the respone back on stdin via `OSC 314 ; $screen_buffer ST`, and feature detection via `DA1` number `314`.</li>
          <li>Adds VT sequence `DECSNLS` for setting number of lines to display.</li>
          <li>Adds VT sequence `CSI Ps b` (`REP`) for repeating the last graphical character `Ps` times.</li>
          <li>Adds VT sequence `OSC 4 ; INDEX ; COLOR ST` for setting or querying color palette (if COLOR is `?` instead of a color spec).</li>
          <li>Adds VT sequence `OSC 104 ; INDEX ST` for resetting color palette entry or complete palette (if no (index is given).</li>
          <li>Adds VT sequence `DECCRA` to copy a rectangular area.</li>
          <li>Adds VT sequence `DECERA` to erase a rectangular area.</li>
          <li>Adds VT sequence `DECFRA` to fill a rectangular area.</li>
          <li>Adds VT sequence `CSI > q` (XTVERSION) to query terminal identification (name and version). Response comes as `DCS >| Contour ContourVersion ST`.</li>
          <li>Adds VT sequence `DECRQM` to request ANSI/DEC modes states (set / unset / not recognized).</li>
          <li>Adds new CLI command: `contour capture ...` to capture the screen buffer.</li>
          <li>Adds new CLI command: `contour set profile to NAME` to change the profile on the fly.</li>
          <li>Adds new CLI command: `contour generate terminfo output OUTPUT_FILE` to create a Contour terminfo file.</li>
          <li>Adds new CLI command: `contour generate config output OUTPUT_FILE` to create a new default config.</li>
          <li>Adds new CLI command: `contour generate integration shell SHELL output OUTPUT_FILE` to create the shell integreation file for the given shell (only zsh supported for now). Also adds a pre-generated shell integration file for Linux (and macOS) to `/usr/share/contour/shell-integration.zsh`.</li>
          <li>Unicode data updated to version 14.0 beta.</li>
          <li>Adds support for building with Qt 6 (disabled by default).</li>
          <li>Adds support for building with mimalloc (experimental, disabled by default).</li>
        </ul>
      </description>
    </release>

    <release version="0.1.1" date="2020-12-31" urgency="medium">
      <description>
        <ul>
          <li>Fixes race condition when displaying image animations (e.g. gifs via sixel).</li>
          <li>Fixes `NewTerminal` action to also inherit the active configuration file.</li>
          <li>Fixes restoring cursor position in `RM ?1049`.</li>
          <li>Fixes `DECSTR` resetting saved-cursor state and active cursor-position.</li>
          <li>Fixes selecting text not being pushed into the selection-clipboard.</li>
          <li>Adds VT sequence `OSC 7` (set current working directory).</li>
          <li>Adds VT sequence `DCS $ p $Name ST` to change config profile name to `$Name`.</li>
        </ul>
      </description>
    </release>

    <release version="0.1.0" date="2020-12-24">
      <description>
        <ul>
          <li>Available on all 3 major platforms, Linux, macOS, Windows.</li>
          <li>Emoji support (-: 🌈 💝 😛 👪 :-)</li>
          <li>Font ligatures support (such as in Fira Code).</li>
          <li>Bold and italic fonts</li>
          <li>GPU-accelerated rendering.</li>
          <li>Vertical Line Markers (quickly jump to markers in your history!)</li>
          <li>Blurred behind transparent background when using Windows 10 or KDE window manager on Linux.</li>
          <li>Runtime configuration reload</li>
          <li>256-color and Truecolor support</li>
          <li>Key binding customization</li>
          <li>Color Schemes</li>
          <li>Profiles (grouped customization of: color scheme, login shell, and related behaviours)</li>
          <li>Clickable hyperlinks via OSC 8</li>
          <li>Sixel inline images</li>
        </ul>
      </description>
    </release>

  </releases>

</component><|MERGE_RESOLUTION|>--- conflicted
+++ resolved
@@ -127,12 +127,9 @@
           <li>Add support for highlighting matches of the currently selected text area (beyond double click)</li>
           <li>When switching to normal mode screen will stay in same position (#808)</li>
           <li>Add customizable per-input-mode default text/background coloring for indicator statusline (#1528)</li>
-<<<<<<< HEAD
           <li>Add option PasteSelection to paste text as a shell input (#1549)</li>
-=======
           <li>Add case-insensitive smart search (#1410)</li>
           <li>Add OpenBSD support</li>
->>>>>>> 483f27b1
           <li>Update of contour.desktop file (#1423)</li>
           <li>Changed configuration entry values for `font_locator` down to `native` and `mock` only (#1538).</li>
           <li>Do not export the `TERM` environment variable on Windows OS (when using ConPTY).</li>
